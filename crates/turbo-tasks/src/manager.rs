use std::{
    borrow::Cow,
    cell::RefCell,
    collections::{HashMap, HashSet},
    future::Future,
    hash::Hash,
    panic::AssertUnwindSafe,
    pin::Pin,
    sync::{
        atomic::{AtomicBool, AtomicUsize, Ordering},
        Arc, Mutex, Weak,
    },
    thread,
    time::{Duration, Instant},
};

use anyhow::{anyhow, Result};
use concurrent_queue::ConcurrentQueue;
use futures::FutureExt;
use indexmap::IndexMap;
use nohash_hasher::BuildNoHashHasher;
use serde::{de::Visitor, Deserialize, Serialize};
use tokio::{runtime::Handle, select, task_local};

use crate::{
    backend::{Backend, CellContent, PersistentTaskType, TransientTaskType},
    event::{Event, EventListener},
    id::{BackendJobId, FunctionId, TraitTypeId},
    id_factory::IdFactory,
    raw_vc::{CellId, RawVc},
    task_input::{SharedReference, TaskInput},
    timed_future::{self, TimedFuture},
    trace::TraceRawVcs,
    util::FormatDuration,
    Nothing, NothingVc, SmallDuration, TaskId, ValueTraitVc, ValueTypeId,
};

pub trait TurboTasksCallApi: Sync + Send {
    fn dynamic_call(&self, func: FunctionId, inputs: Vec<TaskInput>) -> RawVc;
    fn native_call(&self, func: FunctionId, inputs: Vec<TaskInput>) -> RawVc;
    fn trait_call(
        &self,
        trait_type: TraitTypeId,
        trait_fn_name: Cow<'static, str>,
        inputs: Vec<TaskInput>,
    ) -> RawVc;

    fn run_once(
        &self,
        reason: &'static str,
        future: Pin<Box<dyn Future<Output = Result<()>> + Send + 'static>>,
    ) -> TaskId;
    fn run_once_process(
        &self,
        reason: &'static str,
        future: Pin<Box<dyn Future<Output = Result<()>> + Send + 'static>>,
    ) -> TaskId;
}

pub trait TurboTasksApi: TurboTasksCallApi + Sync + Send {
    fn invalidate(&self, task: TaskId, reason: &'static str);

    /// Eagerly notifies all tasks that were scheduled for notifications via
    /// `schedule_notify_tasks_set()`
    fn notify_scheduled_tasks(&self);

    fn try_read_task_output(
        &self,
        task: TaskId,
        strongly_consistent: bool,
    ) -> Result<Result<RawVc, EventListener>>;

    /// INVALIDATION: Be careful with this, it will not track dependencies, so
    /// using it could break cache invalidation.
    fn try_read_task_output_untracked(
        &self,
        task: TaskId,
        strongly_consistent: bool,
    ) -> Result<Result<RawVc, EventListener>>;

    fn try_read_task_cell(
        &self,
        task: TaskId,
        index: CellId,
    ) -> Result<Result<CellContent, EventListener>>;

    /// INVALIDATION: Be careful with this, it will not track dependencies, so
    /// using it could break cache invalidation.
    fn try_read_task_cell_untracked(
        &self,
        task: TaskId,
        index: CellId,
    ) -> Result<Result<CellContent, EventListener>>;

    fn try_read_task_collectibles(
        &self,
        task: TaskId,
        trait_id: TraitTypeId,
    ) -> Result<Result<HashSet<RawVc>, EventListener>>;

    fn emit_collectible(&self, trait_type: TraitTypeId, collectible: RawVc);
    fn unemit_collectible(&self, trait_type: TraitTypeId, collectible: RawVc);
    fn unemit_collectibles(&self, trait_type: TraitTypeId, collectibles: &HashSet<RawVc>);

    /// INVALIDATION: Be careful with this, it will not track dependencies, so
    /// using it could break cache invalidation.
    fn try_read_own_task_cell_untracked(
        &self,
        current_task: TaskId,
        index: CellId,
    ) -> Result<CellContent>;

    fn read_current_task_cell(&self, index: CellId) -> Result<CellContent>;
    fn update_current_task_cell(&self, index: CellId, content: CellContent);
}

/// The type of stats reporting.
#[derive(Debug, Clone, Copy, PartialEq, Eq)]
pub enum StatsType {
    /// Only report stats essential to Turbo Tasks' operation.
    Essential,
    /// Full stats reporting.
    ///
    /// This is useful for debugging, but it has a slight memory and performance
    /// impact.
    Full,
}

pub trait TaskIdProvider {
    fn get_fresh_task_id(&self) -> TaskId;
    /// # Safety
    ///
    /// It must be ensured that the id is no longer used
    unsafe fn reuse_task_id(&self, id: TaskId);
}

impl TaskIdProvider for IdFactory<TaskId> {
    fn get_fresh_task_id(&self) -> TaskId {
        self.get()
    }

    unsafe fn reuse_task_id(&self, id: TaskId) {
        unsafe { self.reuse(id) }
    }
}

pub trait TurboTasksBackendApi: TaskIdProvider + TurboTasksCallApi + Sync + Send {
    fn pin(&self) -> Arc<dyn TurboTasksBackendApi>;

    fn schedule(&self, task: TaskId, reason: &'static str);
    fn schedule_backend_background_job(&self, id: BackendJobId);
    fn schedule_backend_foreground_job(&self, id: BackendJobId);

    fn try_foreground_done(&self) -> Result<(), EventListener>;

    /// Enqueues tasks for notification of changed dependencies. This will
    /// eventually call `invalidate_tasks()` on all tasks.
    fn schedule_notify_tasks(&self, tasks: &[TaskId]);

    /// Enqueues tasks for notification of changed dependencies. This will
    /// eventually call `invalidate_tasks()` on all tasks.
    fn schedule_notify_tasks_set(&self, tasks: &HashSet<TaskId>);

    /// Returns the stats reporting type.
    fn stats_type(&self) -> StatsType;
    /// Sets the stats reporting type.
    fn set_stats_type(&self, stats_type: StatsType);
    /// Returns the duration from the start of the program to the given instant.
    fn program_duration_until(&self, instant: Instant) -> Duration;
}

impl StatsType {
    /// Returns `true` if the stats type is `Essential`.
    pub fn is_essential(self) -> bool {
        matches!(self, Self::Essential)
    }

    /// Returns `true` if the stats type is `Full`.
    pub fn is_full(self) -> bool {
        matches!(self, Self::Full)
    }
}

impl TaskIdProvider for &dyn TurboTasksBackendApi {
    fn get_fresh_task_id(&self) -> TaskId {
        (*self).get_fresh_task_id()
    }

    unsafe fn reuse_task_id(&self, id: TaskId) {
        unsafe { (*self).reuse_task_id(id) }
    }
}

impl TaskIdProvider for &dyn TaskIdProvider {
    fn get_fresh_task_id(&self) -> TaskId {
        (*self).get_fresh_task_id()
    }

    unsafe fn reuse_task_id(&self, id: TaskId) {
        unsafe { (*self).reuse_task_id(id) }
    }
}

pub struct TurboTasks<B: Backend + 'static> {
    this: Weak<Self>,
    backend: B,
    task_id_factory: IdFactory<TaskId>,
    stopped: AtomicBool,
    currently_scheduled_tasks: AtomicUsize,
    currently_scheduled_foreground_jobs: AtomicUsize,
    currently_scheduled_background_jobs: AtomicUsize,
    scheduled_tasks: AtomicUsize,
    start: Mutex<Option<Instant>>,
    aggregated_update: Mutex<Option<(Duration, usize, IndexMap<&'static str, (Duration, usize)>)>>,
    aggregated_task_timings: ConcurrentQueue<(&'static str, SmallDuration)>,
    event: Event,
    event_foreground: Event,
    event_background: Event,
    // NOTE(alexkirsz) We use an atomic bool instead of a lock around `StatsType` to avoid the
    // locking overhead.
    enable_full_stats: AtomicBool,
    program_start: Instant,
}

struct CurrentTaskInfo {
    id: TaskId,
    reason: &'static str,

    /// Affected [Task]s, that are tracked during task execution
    /// These tasks will be invalidated when the execution finishes
    /// or before reading a cell value.
    /// If None, tasks will be directly invalidated
    tasks_to_notify: Option<RefCell<Vec<TaskId>>>,
}

// TODO implement our own thread pool and make these thread locals instead
task_local! {
    /// The current TurboTasks instance
    static TURBO_TASKS: Arc<dyn TurboTasksApi>;

    static CELL_COUNTERS: RefCell<HashMap<ValueTypeId, u32, BuildNoHashHasher<ValueTypeId>>>;

    static CURRENT_TASK_INFO: CurrentTaskInfo;
}

impl<B: Backend> TurboTasks<B> {
    // TODO better lifetime management for turbo tasks
    // consider using unsafe for the task_local turbo tasks
    // that should be safe as long tasks can't outlife turbo task
    // so we probably want to make sure that all tasks are joined
    // when trying to drop turbo tasks
    pub fn new(mut backend: B) -> Arc<Self> {
        let task_id_factory = IdFactory::new();
        backend.initialize(&task_id_factory);
        let this = Arc::new_cyclic(|this| Self {
            this: this.clone(),
            backend,
            task_id_factory,
            stopped: AtomicBool::new(false),
            currently_scheduled_tasks: AtomicUsize::new(0),
            currently_scheduled_background_jobs: AtomicUsize::new(0),
            currently_scheduled_foreground_jobs: AtomicUsize::new(0),
            scheduled_tasks: AtomicUsize::new(0),
            start: Default::default(),
            aggregated_update: Default::default(),
            aggregated_task_timings: ConcurrentQueue::unbounded(),
            event: Event::new(|| "TurboTasks::event".to_string()),
            event_foreground: Event::new(|| "TurboTasks::event_foreground".to_string()),
            event_background: Event::new(|| "TurboTasks::event_background".to_string()),
            enable_full_stats: AtomicBool::new(false),
            program_start: Instant::now(),
        });
        this.backend.startup(&*this);
        this
    }

    pub fn pin(&self) -> Arc<Self> {
        self.this.upgrade().unwrap()
    }

    /// Creates a new root task
    pub fn spawn_root_task(
        &self,
        reason: &'static str,
        functor: impl Fn() -> Pin<Box<dyn Future<Output = Result<RawVc>> + Send>>
            + Sync
            + Send
            + 'static,
    ) -> TaskId {
        let id = self
            .backend
            .create_transient_task(TransientTaskType::Root(Box::new(functor)), self);
        self.schedule(id, reason);
        id
    }

    // TODO make sure that all dependencies settle before reading them
    /// Creates a new root task, that is only executed once.
    /// Dependencies will not invalidate the task.
    #[track_caller]
    pub fn spawn_once_task(
        &self,
        reason: &'static str,
        future: impl Future<Output = Result<RawVc>> + Send + 'static,
    ) -> TaskId {
        let id = self
            .backend
            .create_transient_task(TransientTaskType::Once(Box::pin(future)), self);
        self.schedule(id, reason);
        id
    }

    pub async fn run_once<T: TraceRawVcs + Send + 'static>(
        &self,
        reason: &'static str,
        future: impl Future<Output = Result<T>> + Send + 'static,
    ) -> Result<T> {
        let (tx, rx) = tokio::sync::oneshot::channel();
        let task_id = self.spawn_once_task(reason, async move {
            let result = future.await?;
            tx.send(result)
                .map_err(|_| anyhow!("unable to send result"))?;
            Ok(NothingVc::new().into())
        });
        // INVALIDATION: A Once task will never invalidate, therefore we don't need to
        // track a dependency
        let raw_result = read_task_output_untracked(self, task_id, false).await?;
        raw_result.into_read_untracked::<Nothing>(self).await?;
        Ok(rx.await?)
    }

    /// Call a native function with arguments.
    /// All inputs must be resolved.
    pub(crate) fn native_call(&self, func: FunctionId, inputs: Vec<TaskInput>) -> RawVc {
        let (id, reason) = current_task_and_reason("turbo_function calls");
        RawVc::TaskOutput(self.backend.get_or_create_persistent_task(
            PersistentTaskType::Native(func, inputs),
            id,
            reason,
            self,
        ))
    }

    /// Calls a native function with arguments. Resolves arguments when needed
    /// with a wrapper [Task].
    pub fn dynamic_call(&self, func: FunctionId, inputs: Vec<TaskInput>) -> RawVc {
        if inputs.iter().all(|i| i.is_resolved() && !i.is_nothing()) {
            self.native_call(func, inputs)
        } else {
            let (id, reason) = current_task_and_reason("turbo_function calls");
            RawVc::TaskOutput(self.backend.get_or_create_persistent_task(
                PersistentTaskType::ResolveNative(func, inputs),
                id,
                reason,
                self,
            ))
        }
    }

    /// Calls a trait method with arguments. First input is the `self` object.
    /// Uses a wrapper task to resolve
    pub fn trait_call(
        &self,
        trait_type: TraitTypeId,
        trait_fn_name: Cow<'static, str>,
        inputs: Vec<TaskInput>,
    ) -> RawVc {
        let (id, reason) = current_task_and_reason("turbo_function calls");
        RawVc::TaskOutput(self.backend.get_or_create_persistent_task(
            PersistentTaskType::ResolveTrait(trait_type, trait_fn_name, inputs),
            id,
            reason,
            self,
        ))
    }

<<<<<<< HEAD
    pub(crate) fn schedule(&self, task_id: TaskId, reason: &'static str) {
=======
    #[track_caller]
    pub(crate) fn schedule(&self, task_id: TaskId) {
>>>>>>> 0a786d9f
        self.begin_primary_job();
        self.scheduled_tasks.fetch_add(1, Ordering::AcqRel);

        #[cfg(feature = "tokio_tracing")]
        let description = self.backend.get_task_description(task_id);

        let this = self.pin();
        let future = async move {
            let mut total_duration = Duration::ZERO;
            loop {
                if this.stopped.load(Ordering::Acquire) {
                    break;
                }
                if let Some(execution) = this.backend.try_start_task_execution(task_id, &*this) {
                    // Setup thread locals
                    let (result, duration, instant) = CELL_COUNTERS
                        .scope(Default::default(), async {
                            let (result, duration, instant) =
                                TimedFuture::new(AssertUnwindSafe(execution.future).catch_unwind())
                                    .await;
                            (result, duration, instant)
                        })
                        .await;
                    if cfg!(feature = "log_function_stats") && duration.as_millis() > 1000 {
                        println!(
                            "{} took {}",
                            this.backend.get_task_description(task_id),
                            FormatDuration(duration)
                        )
                    }
                    let result = result.map_err(|any| match any.downcast::<String>() {
                        Ok(owned) => Some(Cow::Owned(*owned)),
                        Err(any) => match any.downcast::<&'static str>() {
                            Ok(str) => Some(Cow::Borrowed(*str)),
                            Err(_) => None,
                        },
                    });
                    this.backend.task_execution_result(task_id, result, &*this);
                    this.notify_scheduled_tasks_internal();
                    let reexecute = this
                        .backend
<<<<<<< HEAD
                        .task_execution_completed(task_id, duration, &*this);
                    total_duration += duration;
=======
                        .task_execution_completed(task_id, duration, instant, &*this);
>>>>>>> 0a786d9f
                    if !reexecute {
                        break;
                    }
                } else {
                    break;
                }
            }
            this.finish_primary_job(Some((reason, total_duration.into())));
            anyhow::Ok(())
        };

        let future = TURBO_TASKS.scope(
            self.pin(),
            CURRENT_TASK_INFO.scope(
                CurrentTaskInfo {
                    id: task_id,
                    reason,
                    tasks_to_notify: Some(RefCell::new(Vec::new())),
                },
                self.backend.execution_scope(task_id, future),
            ),
        );

        #[cfg(feature = "tokio_tracing")]
        tokio::task::Builder::new()
            .name(&description)
            .spawn(future)
            .unwrap();
        #[cfg(not(feature = "tokio_tracing"))]
        tokio::task::spawn(future);
    }

    fn begin_primary_job(&self) {
        if self
            .currently_scheduled_tasks
            .fetch_add(1, Ordering::AcqRel)
            == 0
        {
            *self.start.lock().unwrap() = Some(Instant::now());
        }
    }

    fn begin_foreground_job(&self) {
        self.begin_primary_job();
        self.currently_scheduled_foreground_jobs
            .fetch_add(1, Ordering::AcqRel);
    }

    fn finish_primary_job(&self, timing: Option<(&'static str, SmallDuration)>) {
        if let Some(timing) = timing {
            let _ = self.aggregated_task_timings.push(timing);
        }
        if self
            .currently_scheduled_tasks
            .fetch_sub(1, Ordering::AcqRel)
            == 1
        {
            // That's not super race-condition-safe, but it's only for
            // statistical reasons
            let total = self.scheduled_tasks.load(Ordering::Acquire);
            self.scheduled_tasks.store(0, Ordering::Release);
            if let Some(start) = *self.start.lock().unwrap() {
                let mut update = self.aggregated_update.lock().unwrap();
                let update = if let Some(update) = update.as_mut() {
                    update
                } else {
                    *update = Some((Duration::ZERO, 0, IndexMap::new()));
                    update.as_mut().unwrap()
                };
                update.0 += start.elapsed();
                update.1 += total;
                while let Ok((reason, duration)) = self.aggregated_task_timings.pop() {
                    let entry = update.2.entry(reason).or_default();
                    entry.0 += duration.into();
                    entry.1 += 1;
                }
            }
            self.event.notify(usize::MAX);
        }
    }

    fn finish_foreground_job(&self) {
        if self
            .currently_scheduled_foreground_jobs
            .fetch_sub(1, Ordering::AcqRel)
            == 1
        {
            self.event_foreground.notify(usize::MAX);
        }
        self.finish_primary_job(None);
    }

    pub async fn wait_foreground_done(&self) {
        if self
            .currently_scheduled_foreground_jobs
            .load(Ordering::Acquire)
            == 0
        {
            return;
        }
        let listener = self.event_foreground.listen();
        if self
            .currently_scheduled_foreground_jobs
            .load(Ordering::Acquire)
            == 0
        {
            return;
        }
        listener.await;
    }

    pub fn get_in_progress_count(&self) -> usize {
        self.currently_scheduled_tasks.load(Ordering::Acquire)
    }

    pub async fn wait_task_completion(&self, id: TaskId, fully_settled: bool) -> Result<()> {
        // INVALIDATION: This doesn't return a value, only waits for it to be ready.
        let result = read_task_output_untracked(self, id, fully_settled).await;
        result.map(|_| ())
    }

<<<<<<< HEAD
    pub async fn get_or_wait_update_info(
        &self,
        aggregation: Duration,
    ) -> (Duration, usize, IndexMap<&'static str, (Duration, usize)>) {
        let listener = self.event.listen();
=======
    pub async fn get_or_wait_update_info(&self, aggregation: Duration) -> (Duration, usize) {
        let listener = self
            .event
            .listen_with_note(|| "wait for update info".to_string());
>>>>>>> 0a786d9f
        if aggregation.is_zero() {
            if let Some(info) = self.aggregated_update.lock().unwrap().take() {
                return info;
            }
            listener.await;
        } else {
            if self.aggregated_update.lock().unwrap().is_none() {
                listener.await;
            }
            loop {
                select! {
                    () = tokio::time::sleep(aggregation) => {
                        break;
                    }
                    () = self.event.listen() => {
                        // Resets the sleep
                    }
                }
            }
        }
        // TODO(alexkirsz) The take unwrap crashed on me.
        return self.aggregated_update.lock().unwrap().take().unwrap();
    }

    pub async fn wait_background_done(&self) {
        let listener = self.event_background.listen();
        if self
            .currently_scheduled_background_jobs
            .load(Ordering::Acquire)
            != 0
        {
            listener.await;
        }
    }

    pub async fn stop_and_wait(&self) {
        self.stopped.store(true, Ordering::Release);
        {
            let listener = self.event.listen();
            if self.currently_scheduled_tasks.load(Ordering::Acquire) != 0 {
                listener.await;
            }
        }
        {
            let listener = self.event_background.listen();
            if self
                .currently_scheduled_background_jobs
                .load(Ordering::Acquire)
                != 0
            {
                listener.await;
            }
        }
        self.backend.stop(self);
    }

    #[track_caller]
    pub(crate) fn schedule_background_job<
        T: FnOnce(Arc<TurboTasks<B>>) -> F + Send + 'static,
        F: Future<Output = ()> + Send + 'static,
    >(
        &self,
        func: T,
    ) {
        let this = self.pin();
        self.currently_scheduled_background_jobs
            .fetch_add(1, Ordering::AcqRel);
        tokio::spawn(TURBO_TASKS.scope(this.clone(), async move {
            while this.currently_scheduled_tasks.load(Ordering::Acquire) != 0 {
                let listener = this.event.listen();
                if this.currently_scheduled_tasks.load(Ordering::Acquire) != 0 {
                    listener.await;
                }
            }
            let this2 = this.clone();
            if !this.stopped.load(Ordering::Acquire) {
                func(this).await;
            }
            if this2
                .currently_scheduled_background_jobs
                .fetch_sub(1, Ordering::AcqRel)
                == 1
            {
                this2.event_background.notify(usize::MAX);
            }
        }));
    }

    #[track_caller]
    pub(crate) fn schedule_foreground_job<
        T: FnOnce(Arc<TurboTasks<B>>) -> F + Send + 'static,
        F: Future<Output = ()> + Send + 'static,
    >(
        &self,
        func: T,
    ) {
        let this = self.pin();
        this.begin_foreground_job();
        tokio::spawn(TURBO_TASKS.scope(this.clone(), async move {
            if !this.stopped.load(Ordering::Acquire) {
                func(this.clone()).await;
            }
            this.finish_foreground_job();
        }));
    }

    fn notify_scheduled_tasks_internal(&self) {
        CURRENT_TASK_INFO.with(|info| {
            if let Some(ref cell) = info.tasks_to_notify {
                let tasks = cell.take();
                if tasks.is_empty() {
                    return;
                }
                self.backend.invalidate_tasks(tasks, info.reason, self);
            }
        });
    }

    pub fn backend(&self) -> &B {
        &self.backend
    }
}

impl<B: Backend> TurboTasksCallApi for TurboTasks<B> {
    fn dynamic_call(&self, func: FunctionId, inputs: Vec<TaskInput>) -> RawVc {
        self.dynamic_call(func, inputs)
    }
    fn native_call(&self, func: FunctionId, inputs: Vec<TaskInput>) -> RawVc {
        self.native_call(func, inputs)
    }
    fn trait_call(
        &self,
        trait_type: TraitTypeId,
        trait_fn_name: Cow<'static, str>,
        inputs: Vec<TaskInput>,
    ) -> RawVc {
        self.trait_call(trait_type, trait_fn_name, inputs)
    }

    #[track_caller]
    fn run_once(
        &self,
        reason: &'static str,
        future: Pin<Box<dyn Future<Output = Result<()>> + Send + 'static>>,
    ) -> TaskId {
        self.spawn_once_task(reason, async move {
            future.await?;
            Ok(NothingVc::new().into())
        })
    }

    #[track_caller]
    fn run_once_process(
        &self,
        reason: &'static str,
        future: Pin<Box<dyn Future<Output = Result<()>> + Send + 'static>>,
    ) -> TaskId {
        let this = self.pin();
        self.spawn_once_task(reason, async move {
            this.finish_primary_job(None);
            future.await?;
            this.begin_primary_job();
            Ok(NothingVc::new().into())
        })
    }
}

impl<B: Backend> TurboTasksApi for TurboTasks<B> {
    fn invalidate(&self, task: TaskId, reason: &'static str) {
        self.backend.invalidate_task(task, reason, self);
    }

    fn notify_scheduled_tasks(&self) {
        let _ = CURRENT_TASK_INFO.try_with(|info| {
            if let Some(ref cell) = info.tasks_to_notify {
                let tasks = cell.take();
                if tasks.is_empty() {
                    return;
                }
                self.backend.invalidate_tasks(tasks, info.reason, self);
            }
        });
    }

    fn try_read_task_output(
        &self,
        task: TaskId,
        strongly_consistent: bool,
    ) -> Result<Result<RawVc, EventListener>> {
        self.backend.try_read_task_output(
            task,
            current_task("reading Vcs"),
            strongly_consistent,
            self,
        )
    }

    fn try_read_task_output_untracked(
        &self,
        task: TaskId,
        strongly_consistent: bool,
    ) -> Result<Result<RawVc, EventListener>> {
        self.backend
            .try_read_task_output_untracked(task, strongly_consistent, self)
    }

    fn try_read_task_cell(
        &self,
        task: TaskId,
        index: CellId,
    ) -> Result<Result<CellContent, EventListener>> {
        self.backend
            .try_read_task_cell(task, index, current_task("reading Vcs"), self)
    }

    fn try_read_task_cell_untracked(
        &self,
        task: TaskId,
        index: CellId,
    ) -> Result<Result<CellContent, EventListener>> {
        self.backend.try_read_task_cell_untracked(task, index, self)
    }

    fn try_read_own_task_cell_untracked(
        &self,
        current_task: TaskId,
        index: CellId,
    ) -> Result<CellContent> {
        self.backend
            .try_read_own_task_cell_untracked(current_task, index, self)
    }

    fn try_read_task_collectibles(
        &self,
        task: TaskId,
        trait_id: TraitTypeId,
    ) -> Result<Result<HashSet<RawVc>, EventListener>> {
        self.backend.try_read_task_collectibles(
            task,
            trait_id,
            current_task("reading collectibles"),
            self,
        )
    }

    fn emit_collectible(&self, trait_type: TraitTypeId, collectible: RawVc) {
        self.backend.emit_collectible(
            trait_type,
            collectible,
            current_task("emitting collectible"),
            self,
        );
    }

    fn unemit_collectible(&self, trait_type: TraitTypeId, collectible: RawVc) {
        self.backend.unemit_collectible(
            trait_type,
            collectible,
            current_task("emitting collectible"),
            self,
        );
    }

    fn unemit_collectibles(&self, trait_type: TraitTypeId, collectibles: &HashSet<RawVc>) {
        for collectible in collectibles {
            self.backend.unemit_collectible(
                trait_type,
                *collectible,
                current_task("emitting collectible"),
                self,
            );
        }
    }

    fn read_current_task_cell(&self, index: CellId) -> Result<CellContent> {
        // INVALIDATION: don't need to track a dependency to itself
        self.try_read_own_task_cell_untracked(current_task("reading Vcs"), index)
    }

    fn update_current_task_cell(&self, index: CellId, content: CellContent) {
        self.backend.update_task_cell(
            current_task("cellting turbo_tasks values"),
            index,
            content,
            self,
        );
    }
}

impl<B: Backend> TurboTasksBackendApi for TurboTasks<B> {
    fn pin(&self) -> Arc<dyn TurboTasksBackendApi> {
        self.pin()
    }
    #[track_caller]
    fn schedule_backend_background_job(&self, id: BackendJobId) {
        self.schedule_background_job(move |this| async move {
            this.backend.run_backend_job(id, &*this).await;
        })
    }
    #[track_caller]
    fn schedule_backend_foreground_job(&self, id: BackendJobId) {
        self.schedule_foreground_job(move |this| async move {
            this.backend.run_backend_job(id, &*this).await;
        })
    }

    fn try_foreground_done(&self) -> Result<(), EventListener> {
        if self
            .currently_scheduled_foreground_jobs
            .load(Ordering::Acquire)
            == 0
        {
            return Ok(());
        }
        let listener = self.event_foreground.listen();
        if self
            .currently_scheduled_foreground_jobs
            .load(Ordering::Acquire)
            == 0
        {
            return Ok(());
        }
        Err(listener)
    }

    /// Enqueues tasks for notification of changed dependencies. This will
    /// eventually call `dependent_cell_updated()` on all tasks.
    fn schedule_notify_tasks(&self, tasks: &[TaskId]) {
        let result = CURRENT_TASK_INFO.try_with(|info| {
            if let Some(ref cell) = info.tasks_to_notify {
                let mut list = cell.borrow_mut();
                list.extend(tasks.iter());
            } else {
                self.backend
                    .invalidate_tasks(tasks.to_vec(), info.reason, self);
            }
        });
        if result.is_err() {
            self.backend
                .invalidate_tasks(tasks.to_vec(), "unknown", self);
        }
    }

    /// Enqueues tasks for notification of changed dependencies. This will
    /// eventually call `dependent_cell_updated()` on all tasks.
    fn schedule_notify_tasks_set(&self, tasks: &HashSet<TaskId>) {
        let result = CURRENT_TASK_INFO.try_with(|info| {
            if let Some(ref cell) = info.tasks_to_notify {
                let mut list = cell.borrow_mut();
                list.extend(tasks.iter());
            } else {
                self.backend
                    .invalidate_tasks(tasks.iter().copied().collect(), info.reason, self);
            }
        });
        if result.is_err() {
            self.backend
                .invalidate_tasks(tasks.iter().copied().collect(), "unknown", self);
        }
    }

<<<<<<< HEAD
    fn schedule(&self, task: TaskId, reason: &'static str) {
        self.schedule(task, reason)
=======
    #[track_caller]
    fn schedule(&self, task: TaskId) {
        self.schedule(task)
>>>>>>> 0a786d9f
    }

    fn stats_type(&self) -> StatsType {
        match self.enable_full_stats.load(Ordering::Acquire) {
            true => StatsType::Full,
            false => StatsType::Essential,
        }
    }

    fn set_stats_type(&self, stats_type: StatsType) {
        match stats_type {
            StatsType::Full => self.enable_full_stats.store(true, Ordering::Release),
            StatsType::Essential => self.enable_full_stats.store(false, Ordering::Release),
        }
    }

    fn program_duration_until(&self, instant: Instant) -> Duration {
        instant - self.program_start
    }
}

impl<B: Backend> TaskIdProvider for TurboTasks<B> {
    fn get_fresh_task_id(&self) -> TaskId {
        self.task_id_factory.get()
    }

    unsafe fn reuse_task_id(&self, id: TaskId) {
        unsafe { self.task_id_factory.reuse(id) }
    }
}

fn current_task(from: &str) -> TaskId {
    match CURRENT_TASK_INFO.try_with(|info| info.id) {
        Ok(id) => id,
        Err(_) => panic!(
            "{} can only be used in the context of turbo_tasks task execution",
            from
        ),
    }
}

fn current_task_and_reason(from: &str) -> (TaskId, &'static str) {
    match CURRENT_TASK_INFO.try_with(|info| (info.id, info.reason)) {
        Ok(info) => info,
        Err(_) => panic!(
            "{} can only be used in the context of turbo_tasks task execution",
            from
        ),
    }
}

pub struct Invalidator {
    task: TaskId,
    turbo_tasks: Weak<dyn TurboTasksApi>,
    handle: Handle,
}

impl Hash for Invalidator {
    fn hash<H: std::hash::Hasher>(&self, state: &mut H) {
        self.task.hash(state);
    }
}

impl PartialEq for Invalidator {
    fn eq(&self, other: &Self) -> bool {
        self.task == other.task
    }
}

impl Eq for Invalidator {}

impl Invalidator {
    pub fn invalidate(self, reason: &'static str) {
        let Invalidator {
            task,
            turbo_tasks,
            handle,
        } = self;
        let _ = handle.enter();
        if let Some(turbo_tasks) = turbo_tasks.upgrade() {
            turbo_tasks.invalidate(task, reason);
        }
    }
}

impl TraceRawVcs for Invalidator {
    fn trace_raw_vcs(&self, _context: &mut crate::trace::TraceRawVcsContext) {
        // nothing here
    }
}

impl Serialize for Invalidator {
    fn serialize<S>(&self, serializer: S) -> Result<S::Ok, S::Error>
    where
        S: serde::Serializer,
    {
        serializer.serialize_newtype_struct("Invalidator", &self.task)
    }
}

impl<'de> Deserialize<'de> for Invalidator {
    fn deserialize<D>(deserializer: D) -> Result<Self, D::Error>
    where
        D: serde::Deserializer<'de>,
    {
        struct V;

        impl<'de> Visitor<'de> for V {
            type Value = Invalidator;

            fn expecting(&self, f: &mut std::fmt::Formatter) -> std::fmt::Result {
                write!(f, "an Invalidator")
            }

            fn visit_newtype_struct<D>(self, deserializer: D) -> Result<Self::Value, D::Error>
            where
                D: serde::Deserializer<'de>,
            {
                Ok(Invalidator {
                    task: TaskId::deserialize(deserializer)?,
                    turbo_tasks: weak_turbo_tasks(),
                    handle: tokio::runtime::Handle::current(),
                })
            }
        }
        deserializer.deserialize_newtype_struct("Invalidator", V)
    }
}

pub async fn run_once<T: Send + 'static>(
    tt: Arc<dyn TurboTasksApi>,
    reason: &'static str,
    future: impl Future<Output = Result<T>> + Send + 'static,
) -> Result<T> {
    let (tx, rx) = tokio::sync::oneshot::channel();

    let task_id = tt.run_once(
        reason,
        Box::pin(async move {
            let result = future.await?;
            tx.send(result)
                .map_err(|_| anyhow!("unable to send result"))?;
            Ok(())
        }),
    );

    // INVALIDATION: A Once task will never invalidate, therefore we don't need to
    // track a dependency
    let raw_result = read_task_output_untracked(&*tt, task_id, false).await?;
    raw_result.into_read_untracked::<Nothing>(&*tt).await?;

    Ok(rx.await?)
}

/// see [TurboTasks] `dynamic_call`
pub fn dynamic_call(func: FunctionId, inputs: Vec<TaskInput>) -> RawVc {
    with_turbo_tasks(|tt| tt.dynamic_call(func, inputs))
}

/// see [TurboTasks] `trait_call`
pub fn trait_call(
    trait_type: TraitTypeId,
    trait_fn_name: Cow<'static, str>,
    inputs: Vec<TaskInput>,
) -> RawVc {
    with_turbo_tasks(|tt| tt.trait_call(trait_type, trait_fn_name, inputs))
}

pub fn turbo_tasks() -> Arc<dyn TurboTasksApi> {
    TURBO_TASKS.with(|arc| arc.clone())
}

pub fn with_turbo_tasks<T>(func: impl FnOnce(&Arc<dyn TurboTasksApi>) -> T) -> T {
    TURBO_TASKS.with(|arc| func(arc))
}

pub fn weak_turbo_tasks() -> Weak<dyn TurboTasksApi> {
    TURBO_TASKS.with(|arc| Arc::downgrade(arc))
}

pub fn with_turbo_tasks_for_testing<T>(
    tt: Arc<dyn TurboTasksApi>,
    current_task: TaskId,
    f: impl Future<Output = T>,
) -> impl Future<Output = T> {
    TURBO_TASKS.scope(
        tt,
        CURRENT_TASK_INFO.scope(
            CurrentTaskInfo {
                id: current_task,
                reason: "testing",
                tasks_to_notify: None,
            },
            CELL_COUNTERS.scope(Default::default(), f),
        ),
    )
}

pub fn current_task_for_testing() -> TaskId {
    CURRENT_TASK_INFO.with(|info| info.id)
}

/// Get an [Invalidator] that can be used to invalidate the current [Task]
/// based on external events.
pub fn get_invalidator() -> Invalidator {
    let handle = Handle::current();
    Invalidator {
        task: current_task("turbo_tasks::get_invalidator()"),
        turbo_tasks: weak_turbo_tasks(),
        handle,
    }
}

pub fn emit<T: ValueTraitVc>(collectible: T) {
    with_turbo_tasks(|tt| tt.emit_collectible(T::get_trait_type_id(), collectible.into()))
}

pub async fn spawn_blocking<T: Send + 'static>(func: impl FnOnce() -> T + Send + 'static) -> T {
    let (r, d) = tokio::task::spawn_blocking(|| {
        let start = Instant::now();
        let r = func();
        (r, start.elapsed())
    })
    .await
    .unwrap();
    timed_future::add_duration(d);
    r
}

pub fn spawn_thread(func: impl FnOnce() + Send + 'static) {
    let handle = Handle::current();
    thread::spawn(move || {
        let guard = handle.enter();
        func();
        drop(guard);
    });
}

pub(crate) async fn read_task_output(
    this: &dyn TurboTasksApi,
    id: TaskId,
    strongly_consistent: bool,
) -> Result<RawVc> {
    loop {
        match this.try_read_task_output(id, strongly_consistent)? {
            Ok(result) => return Ok(result),
            Err(listener) => listener.await,
        }
    }
}

/// INVALIDATION: Be careful with this, it will not track dependencies, so
/// using it could break cache invalidation.
pub(crate) async fn read_task_output_untracked(
    this: &dyn TurboTasksApi,
    id: TaskId,
    strongly_consistent: bool,
) -> Result<RawVc> {
    loop {
        match this.try_read_task_output_untracked(id, strongly_consistent)? {
            Ok(result) => return Ok(result),
            Err(listener) => listener.await,
        }
    }
}

pub(crate) async fn read_task_cell(
    this: &dyn TurboTasksApi,
    id: TaskId,
    index: CellId,
) -> Result<CellContent> {
    loop {
        match this.try_read_task_cell(id, index)? {
            Ok(result) => return Ok(result),
            Err(listener) => listener.await,
        }
    }
}

/// INVALIDATION: Be careful with this, it will not track dependencies, so
/// using it could break cache invalidation.
pub(crate) async fn read_task_cell_untracked(
    this: &dyn TurboTasksApi,
    id: TaskId,
    index: CellId,
) -> Result<CellContent> {
    loop {
        match this.try_read_task_cell_untracked(id, index)? {
            Ok(result) => return Ok(result),
            Err(listener) => listener.await,
        }
    }
}

pub(crate) async fn read_task_collectibles(
    this: &dyn TurboTasksApi,
    id: TaskId,
    trait_id: TraitTypeId,
) -> Result<HashSet<RawVc>> {
    loop {
        match this.try_read_task_collectibles(id, trait_id)? {
            Ok(result) => return Ok(result),
            Err(listener) => listener.await,
        }
    }
}

pub struct CurrentCellRef {
    current_task: TaskId,
    index: CellId,
}

impl CurrentCellRef {
    pub fn conditional_update_shared<
        T: Send + Sync + 'static,
        F: FnOnce(Option<&T>) -> Option<T>,
    >(
        &self,
        functor: F,
    ) {
        let tt = turbo_tasks();
        let content = tt
            .read_current_task_cell(self.index)
            .ok()
            .and_then(|v| v.try_cast::<T>());
        let update = functor(content.as_deref());
        if let Some(update) = update {
            tt.update_current_task_cell(
                self.index,
                CellContent(Some(SharedReference(
                    Some(self.index.type_id),
                    Arc::new(update),
                ))),
            )
        }
    }

    pub fn compare_and_update_shared<T: PartialEq + Send + Sync + 'static>(&self, new_content: T) {
        self.conditional_update_shared(|old_content| {
            if let Some(old_content) = old_content {
                if PartialEq::eq(&new_content, old_content) {
                    return None;
                }
            }
            Some(new_content)
        });
    }

    pub fn update_shared<T: Send + Sync + 'static>(&self, new_content: T) {
        let tt = turbo_tasks();
        tt.update_current_task_cell(
            self.index,
            CellContent(Some(SharedReference(
                Some(self.index.type_id),
                Arc::new(new_content),
            ))),
        )
    }

    pub fn update_shared_reference(&self, shared_ref: SharedReference) {
        let tt = turbo_tasks();
        let content = tt.read_current_task_cell(self.index).ok();
        let update = if let Some(CellContent(Some(content))) = content {
            content != shared_ref
        } else {
            true
        };
        if update {
            tt.update_current_task_cell(self.index, CellContent(Some(shared_ref)))
        }
    }
}

impl From<CurrentCellRef> for RawVc {
    fn from(cell: CurrentCellRef) -> Self {
        RawVc::TaskCell(cell.current_task, cell.index)
    }
}

pub fn find_cell_by_type(type_id: ValueTypeId) -> CurrentCellRef {
    CELL_COUNTERS.with(|cell| {
        let current_task = current_task("celling turbo_tasks values");
        let mut map = cell.borrow_mut();
        let current_index = map.entry(type_id).or_default();
        let index = *current_index;
        *current_index += 1;
        CurrentCellRef {
            current_task,
            index: CellId { type_id, index },
        }
    })
}<|MERGE_RESOLUTION|>--- conflicted
+++ resolved
@@ -32,7 +32,7 @@
     timed_future::{self, TimedFuture},
     trace::TraceRawVcs,
     util::FormatDuration,
-    Nothing, NothingVc, SmallDuration, TaskId, ValueTraitVc, ValueTypeId,
+    Nothing, NothingVc, TaskId, ValueTraitVc, ValueTypeId,
 };
 
 pub trait TurboTasksCallApi: Sync + Send {
@@ -212,7 +212,7 @@
     scheduled_tasks: AtomicUsize,
     start: Mutex<Option<Instant>>,
     aggregated_update: Mutex<Option<(Duration, usize, IndexMap<&'static str, (Duration, usize)>)>>,
-    aggregated_task_timings: ConcurrentQueue<(&'static str, SmallDuration)>,
+    aggregated_task_timings: ConcurrentQueue<(&'static str, Duration)>,
     event: Event,
     event_foreground: Event,
     event_background: Event,
@@ -374,12 +374,8 @@
         ))
     }
 
-<<<<<<< HEAD
+    #[track_caller]
     pub(crate) fn schedule(&self, task_id: TaskId, reason: &'static str) {
-=======
-    #[track_caller]
-    pub(crate) fn schedule(&self, task_id: TaskId) {
->>>>>>> 0a786d9f
         self.begin_primary_job();
         self.scheduled_tasks.fetch_add(1, Ordering::AcqRel);
 
@@ -421,12 +417,8 @@
                     this.notify_scheduled_tasks_internal();
                     let reexecute = this
                         .backend
-<<<<<<< HEAD
-                        .task_execution_completed(task_id, duration, &*this);
+                        .task_execution_completed(task_id, duration, instant, &*this);
                     total_duration += duration;
-=======
-                        .task_execution_completed(task_id, duration, instant, &*this);
->>>>>>> 0a786d9f
                     if !reexecute {
                         break;
                     }
@@ -475,7 +467,7 @@
             .fetch_add(1, Ordering::AcqRel);
     }
 
-    fn finish_primary_job(&self, timing: Option<(&'static str, SmallDuration)>) {
+    fn finish_primary_job(&self, timing: Option<(&'static str, Duration)>) {
         if let Some(timing) = timing {
             let _ = self.aggregated_task_timings.push(timing);
         }
@@ -548,18 +540,13 @@
         result.map(|_| ())
     }
 
-<<<<<<< HEAD
     pub async fn get_or_wait_update_info(
         &self,
         aggregation: Duration,
     ) -> (Duration, usize, IndexMap<&'static str, (Duration, usize)>) {
-        let listener = self.event.listen();
-=======
-    pub async fn get_or_wait_update_info(&self, aggregation: Duration) -> (Duration, usize) {
         let listener = self
             .event
             .listen_with_note(|| "wait for update info".to_string());
->>>>>>> 0a786d9f
         if aggregation.is_zero() {
             if let Some(info) = self.aggregated_update.lock().unwrap().take() {
                 return info;
@@ -921,14 +908,9 @@
         }
     }
 
-<<<<<<< HEAD
+    #[track_caller]
     fn schedule(&self, task: TaskId, reason: &'static str) {
         self.schedule(task, reason)
-=======
-    #[track_caller]
-    fn schedule(&self, task: TaskId) {
-        self.schedule(task)
->>>>>>> 0a786d9f
     }
 
     fn stats_type(&self) -> StatsType {
