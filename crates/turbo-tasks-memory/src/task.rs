--- conflicted
+++ resolved
@@ -1,13 +1,8 @@
 use std::{
     borrow::Cow,
     cell::RefCell,
-<<<<<<< HEAD
-    cmp::Ordering,
+    cmp::{max, Ordering},
     collections::VecDeque,
-=======
-    cmp::{max, Ordering},
-    collections::{HashMap, HashSet, VecDeque},
->>>>>>> 3f055cec
     fmt::{self, Debug, Display, Formatter, Write},
     future::Future,
     hash::Hash,
