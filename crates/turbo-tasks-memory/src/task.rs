use std::{
    borrow::Cow,
    cell::RefCell,
    cmp::Ordering,
<<<<<<< HEAD
    collections::VecDeque,
=======
    collections::{HashMap, HashSet, VecDeque},
>>>>>>> 38121f2b
    fmt::{self, Debug, Display, Formatter, Write},
    future::Future,
    hash::Hash,
    mem::{replace, take},
    pin::Pin,
    time::Duration,
};

use anyhow::Result;
<<<<<<< HEAD
use auto_hash_map::AutoSet;
use parking_lot::{RwLock, RwLockWriteGuard};
=======
use parking_lot::{Mutex, RwLock, RwLockWriteGuard};
>>>>>>> 38121f2b
use tokio::task_local;
use turbo_tasks::{
    backend::PersistentTaskType,
    event::{Event, EventListener},
    get_invalidator, registry, CellId, FunctionId, Invalidator, RawVc, TaskId, TaskInput,
    TraitTypeId, TurboTasksBackendApi, ValueTypeId,
};
pub type NativeTaskFuture = Pin<Box<dyn Future<Output = Result<RawVc>> + Send>>;
pub type NativeTaskFn = Box<dyn Fn() -> NativeTaskFuture + Send + Sync>;

macro_rules! log_scope_update {
    ($($args:expr),+) => {
        #[cfg(feature = "print_scope_updates")]
        println!($($args),+);
    };
}

#[derive(Hash, Copy, Clone, PartialEq, Eq)]
pub enum TaskDependency {
    TaskOutput(TaskId),
    TaskCell(TaskId, CellId),
    ScopeChildren(TaskScopeId),
    ScopeCollectibles(TaskScopeId, TraitTypeId),
}

task_local! {
    /// Vc/Scopes that are read during task execution
    /// These will be stored as dependencies when the execution has finished
    pub(crate) static DEPENDENCIES_TO_TRACK: RefCell<AutoSet<TaskDependency>>;
}

type OnceTaskFn = Mutex<Option<Pin<Box<dyn Future<Output = Result<RawVc>> + Send + 'static>>>>;

/// Different Task types
enum TaskType {
    /// A root task that will track dependencies and re-execute when
    /// dependencies change. Task will eventually settle to the correct
    /// execution.
    Root(NativeTaskFn),

    // TODO implement these strongly consistency
    /// A single root task execution. It won't track dependencies.
    /// Task will definitely include all invalidations that happened before the
    /// start of the task. It may or may not include invalidations that
    /// happened after that. It may see these invalidations partially
    /// applied.
    Once(OnceTaskFn),

    /// A normal task execution a native (rust) function
    Native(FunctionId, NativeTaskFn),

    /// A resolve task, which resolves arguments and calls the function with
    /// resolve arguments. The inner function call will do a cache lookup.
    ResolveNative(FunctionId),

    /// A trait method resolve task. It resolves the first (`self`) argument and
    /// looks up the trait method on that value. Then it calls that method.
    /// The method call will do a cache lookup and might resolve arguments
    /// before.
    ResolveTrait(TraitTypeId, Cow<'static, str>),
}

impl Debug for TaskType {
    fn fmt(&self, f: &mut Formatter<'_>) -> fmt::Result {
        match self {
            Self::Root(..) => f.debug_tuple("Root").finish(),
            Self::Once(..) => f.debug_tuple("Once").finish(),
            Self::Native(native_fn, _) => f
                .debug_tuple("Native")
                .field(&registry::get_function(*native_fn).name)
                .finish(),
            Self::ResolveNative(native_fn) => f
                .debug_tuple("ResolveNative")
                .field(&registry::get_function(*native_fn).name)
                .finish(),
            Self::ResolveTrait(trait_type, name) => f
                .debug_tuple("ResolveTrait")
                .field(&registry::get_trait(*trait_type).name)
                .field(name)
                .finish(),
        }
    }
}

/// A Task is an instantiation of an Function with some arguments.
/// The same combinations of Function and arguments usually results in the same
/// Task instance.
pub struct Task {
    id: TaskId,
    // TODO move that into TaskType where needed
    // TODO we currently only use that for visualization
    // TODO this can be removed
    /// The arguments of the Task
    inputs: Vec<TaskInput>,
    /// The type of the task
    ty: TaskType,
    /// The mutable state of the task
    state: RwLock<TaskState>,
    // TODO technically we need no lock here as it's only written
    // during execution, which doesn't happen in parallel
    /// Mutable state that is used during task execution.
    /// It will only be accessed from the task execution, which happens
    /// non-concurrently.
    execution_data: Mutex<TaskExecutionData>,
}

/// Task data that is only modified during task execution.
#[derive(Default)]
struct TaskExecutionData {
    /// Cells/Scopes that the task has read during execution.
    /// The Task will keep these tasks alive as invalidations that happen there
    /// might affect this task.
    ///
    /// This back-edge is [Cell] `dependent_tasks`, which is a weak edge.
<<<<<<< HEAD
    dependencies: AutoSet<TaskDependency>,

    /// Mappings from key or data type to cell index, to store the data in the
    /// same cell again.
    cell_mappings: CellMappings,
=======
    dependencies: HashSet<TaskDependency>,
>>>>>>> 38121f2b
}

impl Debug for Task {
    fn fmt(&self, f: &mut Formatter<'_>) -> fmt::Result {
        let mut result = f.debug_struct("Task");
        result.field("type", &self.ty);
        if let Some(state) = self.state.try_read() {
            result.field("scopes", &state.scopes);
            result.field("state", &state.state_type);
        }
        result.finish()
    }
}

/// The state of a [Task]
struct TaskState {
    scopes: TaskScopes,

    // TODO using a Atomic might be possible here
    /// More flags of task state, where not all combinations are possible.
    /// dirty, scheduled, in progress
    state_type: TaskStateType,

    /// Children are only modified from execution
    children: AutoSet<TaskId>,

    /// Collectibles are only modified from execution
    collectibles: MaybeCollectibles,

    output: Output,
    // TODO use AutoMap here
    cells: HashMap<ValueTypeId, Vec<Cell>>,
    event: Event,

    // Stats:
    executions: u32,
    total_duration: Duration,
    last_duration: Duration,
}

impl TaskState {
    fn new(id: TaskId) -> Self {
        Self {
            scopes: Default::default(),
            state_type: Default::default(),
            children: Default::default(),
            collectibles: Default::default(),
            output: Default::default(),
            cells: Default::default(),
            event: Event::new(move || format!("TaskState({id})::event")),
            executions: Default::default(),
            total_duration: Default::default(),
            last_duration: Default::default(),
            #[cfg(feature = "track_wait_dependencies")]
            last_waiting_task: Default::default(),
        }
    }

    fn new_scheduled_in_scope(id: TaskId, scope: TaskScopeId) -> Self {
        Self {
            scopes: TaskScopes::Inner(CountHashSet::from([scope]), 0),
            state_type: Scheduled,
            children: Default::default(),
            collectibles: Default::default(),
            output: Default::default(),
            cells: Default::default(),
            event: Event::new(move || format!("TaskState({id})::event")),
            executions: Default::default(),
            total_duration: Default::default(),
            last_duration: Default::default(),
            #[cfg(feature = "track_wait_dependencies")]
            last_waiting_task: Default::default(),
        }
    }
}

/// Keeps track of emitted and unemitted collectibles. Defaults to None to avoid
/// allocating memory for two empty hashsets when no collectibles are emitted.
#[derive(Default)]
struct MaybeCollectibles {
    inner: Option<Box<Collectibles>>,
}

/// The collectibles of a task.
#[derive(Default)]
struct Collectibles {
    emitted: AutoSet<(TraitTypeId, RawVc)>,
    unemitted: AutoSet<(TraitTypeId, RawVc)>,
}

impl MaybeCollectibles {
    /// Consumes the collectibles (if any) and return them.
    fn take(&mut self) -> Option<Box<Collectibles>> {
        self.inner.take()
    }

    /// Returns a reference to the collectibles (if any).
    fn as_ref(&self) -> Option<&Collectibles> {
        if let Some(inner) = &self.inner {
            Some(&**inner)
        } else {
            None
        }
    }

    /// Emits a collectible.
    fn emit(&mut self, trait_type: TraitTypeId, value: RawVc) -> bool {
        self.inner
            .get_or_insert_default()
            .emitted
            .insert((trait_type, value))
    }

    /// Unemits a collectible.
    fn unemit(&mut self, trait_type: TraitTypeId, value: RawVc) -> bool {
        self.inner
            .get_or_insert_default()
            .unemitted
            .insert((trait_type, value))
    }
}

#[derive(PartialEq, Eq, Debug)]
enum TaskStateType {
    /// Ready
    ///
    /// on invalidation this will move to Dirty or Scheduled depending on active
    /// flag
    Done,

    /// Execution is invalid, but not yet scheduled
    ///
    /// on activation this will move to Scheduled
    Dirty,

    /// Execution is invalid and scheduled
    ///
    /// on start this will move to InProgress or Dirty depending on active flag
    Scheduled,

    /// Execution is happening
    ///
    /// on finish this will move to Done
    ///
    /// on invalidation this will move to InProgressDirty
    InProgress,

    /// Invalid execution is happening
    ///
    /// on finish this will move to Dirty or Scheduled depending on active flag
    InProgressDirty,
}

impl Default for TaskStateType {
    fn default() -> Self {
        Dirty
    }
}

use TaskStateType::*;

use crate::{
    cell::Cell,
    count_hash_set::CountHashSet,
    memory_backend::Job,
    output::Output,
    scope::{ScopeChildChangeEffect, TaskScopeId, TaskScopes},
    stats::{self, StatsReferences},
    MemoryBackend,
};

impl Task {
    pub(crate) fn new_native(id: TaskId, inputs: Vec<TaskInput>, native_fn: FunctionId) -> Self {
        let bound_fn = registry::get_function(native_fn).bind(&inputs);
        Self {
            id,
            inputs,
            ty: TaskType::Native(native_fn, bound_fn),
            state: RwLock::new(TaskState::new(id)),
            execution_data: Default::default(),
        }
    }

    pub(crate) fn new_resolve_native(
        id: TaskId,
        inputs: Vec<TaskInput>,
        native_fn: FunctionId,
    ) -> Self {
        Self {
            id,
            inputs,
            ty: TaskType::ResolveNative(native_fn),
            state: RwLock::new(TaskState::new(id)),
            execution_data: Default::default(),
        }
    }

    pub(crate) fn new_resolve_trait(
        id: TaskId,
        trait_type: TraitTypeId,
        trait_fn_name: Cow<'static, str>,
        inputs: Vec<TaskInput>,
    ) -> Self {
        Self {
            id,
            inputs,
            ty: TaskType::ResolveTrait(trait_type, trait_fn_name),
            state: RwLock::new(TaskState::new(id)),
            execution_data: Default::default(),
        }
    }

    pub(crate) fn new_root(
        id: TaskId,
        scope: TaskScopeId,
        functor: impl Fn() -> NativeTaskFuture + Sync + Send + 'static,
    ) -> Self {
        Self {
            id,
            inputs: Vec::new(),
            ty: TaskType::Root(Box::new(functor)),
            state: RwLock::new(TaskState::new_scheduled_in_scope(id, scope)),
            execution_data: Default::default(),
        }
    }

    pub(crate) fn new_once(
        id: TaskId,
        scope: TaskScopeId,
        functor: impl Future<Output = Result<RawVc>> + Send + 'static,
    ) -> Self {
        Self {
            id,
            inputs: Vec::new(),
            ty: TaskType::Once(Mutex::new(Some(Box::pin(functor)))),
            state: RwLock::new(TaskState::new_scheduled_in_scope(id, scope)),
            execution_data: Default::default(),
        }
    }

    pub(crate) fn get_description(&self) -> String {
        match &self.ty {
            TaskType::Root(..) => format!("[{}] root", self.id),
            TaskType::Once(..) => format!("[{}] once", self.id),
            TaskType::Native(native_fn, _) => {
                format!("[{}] {}", self.id, registry::get_function(*native_fn).name)
            }
            TaskType::ResolveNative(native_fn) => {
                format!(
                    "[{}] [resolve] {}",
                    self.id,
                    registry::get_function(*native_fn).name
                )
            }
            TaskType::ResolveTrait(trait_type, fn_name) => {
                format!(
                    "[{}] [resolve trait] {} in trait {}",
                    self.id,
                    fn_name,
                    registry::get_trait(*trait_type).name
                )
            }
        }
    }

    pub(crate) fn remove_dependency(dep: TaskDependency, reader: TaskId, backend: &MemoryBackend) {
        match dep {
            TaskDependency::TaskOutput(task) => {
                backend.with_task(task, |task| {
                    task.with_output_mut(|output| {
                        output.dependent_tasks.remove(&reader);
                    });
                });
            }
            TaskDependency::TaskCell(task, index) => {
                backend.with_task(task, |task| {
                    task.with_cell_mut(index, |cell| {
                        cell.dependent_tasks.remove(&reader);
                    });
                });
            }
            TaskDependency::ScopeChildren(scope) => backend.with_scope(scope, |scope| {
                scope.remove_dependent_task(reader);
            }),
            TaskDependency::ScopeCollectibles(scope, trait_type) => {
                backend.with_scope(scope, |scope| {
                    scope.remove_collectible_dependent_task(trait_type, reader);
                })
            }
        }
    }

    #[cfg(not(feature = "report_expensive"))]
    fn clear_dependencies(&self, backend: &MemoryBackend) {
        let mut execution_data = self.execution_data.lock();
        let dependencies = take(&mut execution_data.dependencies);
        drop(execution_data);

        for dep in dependencies.into_iter() {
            Task::remove_dependency(dep, self.id, backend);
        }
    }

    #[cfg(feature = "report_expensive")]
    fn clear_dependencies(&self, backend: &MemoryBackend) {
        use std::time::Instant;

        use turbo_tasks::util::FormatDuration;
        let start = Instant::now();
        let mut execution_data = self.execution_data.lock();
        let dependencies = take(&mut execution_data.dependencies);
        drop(execution_data);

        let count = dependencies.len();

        for dep in dependencies.into_iter() {
            Task::remove_dependency(dep, self.id, backend);
        }
        let elapsed = start.elapsed();
        if elapsed.as_millis() >= 10 || count > 10000 {
            println!(
                "clear_dependencies({}) took {}: {:?}",
                count,
                FormatDuration(elapsed),
                self
            );
        }
    }

    pub(crate) fn execution_started(
        self: &Task,
        backend: &MemoryBackend,
        turbo_tasks: &dyn TurboTasksBackendApi,
    ) -> bool {
        let mut state = self.state.write();
        let state_type = &state.state_type;
        match state_type {
            Done | InProgress | InProgressDirty => {
                // should not start in this state
                return false;
            }
            Scheduled => {
                state.state_type = InProgress;
                state.executions += 1;
                // TODO we need to reconsider the approach of doing scope changes in background
                // since they affect collectibles and need to be computed eagerly to allow
                // strongly_consistent to work properly.
                // We could move this operation to the point when the task execution is
                // finished.
                if !state.children.is_empty() {
                    let set = take(&mut state.children);
                    let state_scopes = &state.scopes;
                    match state_scopes {
                        TaskScopes::Root(scope) => {
                            turbo_tasks.schedule_backend_foreground_job(
                                backend.create_backend_job(Job::RemoveFromScope(set, *scope)),
                            );
                        }
                        TaskScopes::Inner(ref scopes, _) => {
                            turbo_tasks.schedule_backend_foreground_job(
                                backend.create_backend_job(Job::RemoveFromScopes(
                                    set,
                                    scopes.iter().copied().collect(),
                                )),
                            );
                        }
                    }
                }
                if let Some(collectibles) = state.collectibles.take() {
                    let emitted = collectibles.emitted;
                    let unemitted = collectibles.unemitted;
                    state.scopes.iter().for_each(|id| {
                        backend.with_scope(id, |scope| {
                            let mut tasks = AutoSet::new();
                            {
                                let mut state = scope.state.lock();
                                emitted
                                    .iter()
                                    .filter_map(|(trait_id, collectible)| {
                                        state.remove_collectible(*trait_id, *collectible)
                                    })
                                    .for_each(|e| tasks.extend(e.notify));

                                unemitted
                                    .iter()
                                    .filter_map(|(trait_id, collectible)| {
                                        state.add_collectible(*trait_id, *collectible)
                                    })
                                    .for_each(|e| tasks.extend(e.notify));
                            };
                            turbo_tasks.schedule_notify_tasks_set(&tasks);
                        })
                    })
                }
            }
            Dirty => {
                let state_type = Task::state_string(&state);
                drop(state);
                panic!(
                    "{:?} execution started in unexpected state {}",
                    self, state_type
                )
            }
        };
        true
    }

    pub(crate) fn execution_result(
        &self,
        result: Result<Result<RawVc>, Option<Cow<'static, str>>>,
        turbo_tasks: &dyn TurboTasksBackendApi,
    ) {
        let mut state = self.state.write();
        match state.state_type {
            InProgress => match result {
                Ok(Ok(result)) => state.output.link(result, turbo_tasks),
                Ok(Err(err)) => state.output.error(err, turbo_tasks),
                Err(message) => state.output.panic(message, turbo_tasks),
            },
            InProgressDirty => {
                // We don't want to assign the output cell here
                // as we want to avoid unnecessary updates
                // TODO maybe this should be controlled by a heuristic
            }
            Dirty | Scheduled | Done => {
                panic!(
                    "Task execution completed in unexpected state {:?}",
                    state.state_type
                )
            }
        };
    }

    #[must_use]
    pub(crate) fn execution_completed(
        &self,
        duration: Duration,
        backend: &MemoryBackend,
        turbo_tasks: &dyn TurboTasksBackendApi,
    ) -> bool {
        DEPENDENCIES_TO_TRACK.with(|deps| {
            let mut execution_data = self.execution_data.lock();
            execution_data.dependencies = deps.take();
        });
        let mut schedule_task = false;
        let mut clear_dependencies = false;
        {
            let mut state = self.state.write();
            state.total_duration += duration;
            state.last_duration = duration;
            match state.state_type {
                InProgress => {
                    state.state_type = Done;
                    for scope in state.scopes.iter() {
                        backend.with_scope(scope, |scope| {
                            scope.decrement_unfinished_tasks(backend);
                        })
                    }
                    state.event.notify(usize::MAX);
                }
                InProgressDirty => {
                    clear_dependencies = true;
                    let mut active = false;
                    for scope in state.scopes.iter() {
                        if backend.with_scope(scope, |scope| scope.state.lock().is_active()) {
                            active = true;
                            break;
                        }
                    }
                    if active {
                        state.state_type = Scheduled;
                        schedule_task = true;
                    } else {
                        state.state_type = Dirty;
                    }
                }
                Dirty | Scheduled | Done => {
                    panic!(
                        "Task execution completed in unexpected state {:?}",
                        state.state_type
                    )
                }
            };
        }
        if clear_dependencies {
            self.clear_dependencies(backend)
        }

        if let TaskType::Once(_) = self.ty {
            self.remove_root_or_initial_scope(backend, turbo_tasks);
        }

        schedule_task
    }

    fn make_dirty(&self, backend: &MemoryBackend, turbo_tasks: &dyn TurboTasksBackendApi) {
        if let TaskType::Once(_) = self.ty {
            // once task won't become dirty
            return;
        }
        self.clear_dependencies(backend);

        let mut state = self.state.write();
        match state.state_type {
            Dirty | Scheduled | InProgressDirty => {
                // already dirty
            }
            Done => {
                // add to dirty lists and potentially schedule
                let mut active = false;
                for scope in state.scopes.iter() {
                    backend.with_scope(scope, |scope| {
                        scope.increment_unfinished_tasks(backend);
                        log_scope_update!("add unfinished task: {} -> {}", *scope.id, *self.id);
                        let mut scope = scope.state.lock();
                        if scope.is_active() {
                            active = true;
                        } else {
                            scope.add_dirty_task(self.id);
                        }
                    });
                }
                if active {
                    state.state_type = Scheduled;
                    drop(state);
                    turbo_tasks.schedule(self.id);
                } else {
                    state.state_type = Dirty;
                    drop(state);
                }
            }
            InProgress => {
                state.state_type = InProgressDirty;
            }
        }
    }

    pub(crate) fn schedule_when_dirty(&self, turbo_tasks: &dyn TurboTasksBackendApi) {
        let mut state = self.state.write();
        if state.state_type == TaskStateType::Dirty {
            state.state_type = Scheduled;
            drop(state);
            turbo_tasks.schedule(self.id);
        }
    }

    pub(crate) fn add_to_scope_internal_shallow(
        &self,
        id: TaskScopeId,
        is_optimization_scope: bool,
        depth: usize,
        backend: &MemoryBackend,
        turbo_tasks: &dyn TurboTasksBackendApi,
        queue: &mut VecDeque<(TaskId, usize)>,
    ) {
        let mut state = self.state.write();
        let TaskState {
            scopes, children, ..
        } = &mut *state;
        match *scopes {
            TaskScopes::Root(root) => {
                if root == id {
                    // The task is already in the root scope we're trying to add it to.
                    return;
                }

                if let Some(ScopeChildChangeEffect {
                    notify,
                    active,
                    parent,
                }) = backend.with_scope(id, |scope| scope.state.lock().add_child(root))
                {
                    drop(state);
                    if !notify.is_empty() {
                        turbo_tasks.schedule_notify_tasks_set(&notify);
                    }
                    if active {
                        backend.increase_scope_active(root, turbo_tasks);
                    }
                    if parent {
                        backend.with_scope(root, |child| {
                            child.add_parent(id, backend);
                        })
                    }
                }
            }
            TaskScopes::Inner(ref mut list, ref mut optimization_counter) => {
                if !list.add(id) {
                    // The task is already in the scope we're trying to add it to.
                    return;
                }

                if depth < usize::BITS as usize {
                    if is_optimization_scope {
                        *optimization_counter =
                            optimization_counter.saturating_sub(children.len() >> depth)
                    } else {
                        *optimization_counter += children.len() >> depth;
                        if *optimization_counter >= 0x10000 {
                            list.remove(id);
                            self.make_root_scoped_internal(state, backend, turbo_tasks);
                            return self.add_to_scope_internal_shallow(
                                id,
                                is_optimization_scope,
                                depth,
                                backend,
                                turbo_tasks,
                                queue,
                            );
                        }
                    }
                }

                queue.extend(children.iter().copied().map(|child| (child, depth + 1)));

                // add to dirty list of the scope (potentially schedule)
                let schedule_self =
                    self.add_self_to_new_scope(&mut state, id, backend, turbo_tasks);
                drop(state);

                if schedule_self {
                    turbo_tasks.schedule(self.id);
                }
            }
        }
    }

    pub(crate) fn add_to_scope_internal(
        &self,
        id: TaskScopeId,
        is_optimization_scope: bool,
        backend: &MemoryBackend,
        turbo_tasks: &dyn TurboTasksBackendApi,
    ) {
        let mut queue = VecDeque::new();
        self.add_to_scope_internal_shallow(
            id,
            is_optimization_scope,
            0,
            backend,
            turbo_tasks,
            &mut queue,
        );

        run_add_to_scope_queue(queue, id, is_optimization_scope, backend, turbo_tasks);
    }

    fn add_self_to_new_scope(
        &self,
        state: &mut RwLockWriteGuard<TaskState>,
        id: TaskScopeId,
        backend: &MemoryBackend,
        turbo_tasks: &dyn TurboTasksBackendApi,
    ) -> bool {
        let mut schedule_self = false;
        backend.with_scope(id, |scope| {
            scope.increment_tasks();
            if !matches!(state.state_type, TaskStateType::Done) {
                scope.increment_unfinished_tasks(backend);
                log_scope_update!("add unfinished task (added): {} -> {}", *scope.id, *self.id);
                if state.state_type == TaskStateType::Dirty {
                    let mut scope = scope.state.lock();
                    if scope.is_active() {
                        state.state_type = Scheduled;
                        schedule_self = true;
                    } else {
                        scope.add_dirty_task(self.id);
                    }
                }
            }

            if let Some(collectibles) = state.collectibles.as_ref() {
                let mut tasks = AutoSet::new();
                {
                    let mut scope_state = scope.state.lock();
                    collectibles
                        .emitted
                        .iter()
                        .filter_map(|(trait_id, collectible)| {
                            scope_state.add_collectible(*trait_id, *collectible)
                        })
                        .for_each(|e| tasks.extend(e.notify));
                    collectibles
                        .unemitted
                        .iter()
                        .filter_map(|(trait_id, collectible)| {
                            scope_state.remove_collectible(*trait_id, *collectible)
                        })
                        .for_each(|e| tasks.extend(e.notify));
                };
                turbo_tasks.schedule_notify_tasks_set(&tasks);
            }
        });
        schedule_self
    }

    fn remove_self_from_scope(
        &self,
        state: &mut RwLockWriteGuard<TaskState>,
        id: TaskScopeId,
        backend: &MemoryBackend,
        turbo_tasks: &dyn TurboTasksBackendApi,
    ) {
        backend.with_scope(id, |scope| {
            if !matches!(state.state_type, Done) {
                scope.decrement_unfinished_tasks(backend);
                if state.state_type == TaskStateType::Dirty {
                    let mut scope = scope.state.lock();
                    scope.remove_dirty_task(self.id);
                }
            }
            scope.decrement_tasks();

            if let Some(collectibles) = state.collectibles.as_ref() {
                let mut tasks = AutoSet::new();
                {
                    let mut scope_state = scope.state.lock();
                    collectibles
                        .emitted
                        .iter()
                        .filter_map(|(trait_id, collectible)| {
                            scope_state.remove_collectible(*trait_id, *collectible)
                        })
                        .for_each(|e| tasks.extend(e.notify));
                    collectibles
                        .unemitted
                        .iter()
                        .filter_map(|(trait_id, collectible)| {
                            scope_state.add_collectible(*trait_id, *collectible)
                        })
                        .for_each(|e| tasks.extend(e.notify));
                };
                turbo_tasks.schedule_notify_tasks_set(&tasks);
            }
        });
    }

    fn remove_from_scope_internal_shallow(
        &self,
        id: TaskScopeId,
        backend: &MemoryBackend,
        turbo_tasks: &dyn TurboTasksBackendApi,
        queue: &mut VecDeque<TaskId>,
    ) {
        let mut state = self.state.write();
        match state.scopes {
            TaskScopes::Root(root) => {
                if root != id {
                    if let Some(ScopeChildChangeEffect {
                        notify,
                        active,
                        parent,
                    }) = backend.with_scope(id, |scope| scope.state.lock().remove_child(root))
                    {
                        drop(state);
                        if !notify.is_empty() {
                            turbo_tasks.schedule_notify_tasks_set(&notify);
                        }
                        if active {
                            backend.decrease_scope_active(root, turbo_tasks);
                        }
                        if parent {
                            backend.with_scope(root, |child| {
                                child.remove_parent(id, backend);
                            })
                        }
                    }
                }
            }
            TaskScopes::Inner(ref mut set, _) => {
                if set.remove(id) {
                    self.remove_self_from_scope(&mut state, id, backend, turbo_tasks);
                    queue.extend(state.children.iter().copied());
                    drop(state);
                }
            }
        }
    }

    fn remove_from_scope_internal(
        &self,
        id: TaskScopeId,
        backend: &MemoryBackend,
        turbo_tasks: &dyn TurboTasksBackendApi,
    ) {
        let mut queue = VecDeque::new();
        self.remove_from_scope_internal_shallow(id, backend, turbo_tasks, &mut queue);
        run_remove_from_scope_queue(queue, id, backend, turbo_tasks);
    }

    pub(crate) fn remove_from_scope(
        &self,
        id: TaskScopeId,
        backend: &MemoryBackend,
        turbo_tasks: &dyn TurboTasksBackendApi,
    ) {
        self.remove_from_scope_internal(id, backend, turbo_tasks)
    }

    pub(crate) fn remove_from_scopes(
        &self,
        scopes: impl Iterator<Item = TaskScopeId>,
        backend: &MemoryBackend,
        turbo_tasks: &dyn TurboTasksBackendApi,
    ) {
        for id in scopes {
            self.remove_from_scope_internal(id, backend, turbo_tasks)
        }
    }

    pub(crate) fn remove_root_or_initial_scope(
        &self,
        backend: &MemoryBackend,
        turbo_tasks: &dyn TurboTasksBackendApi,
    ) {
        let mut state = self.state.write();
        match state.scopes {
            TaskScopes::Root(root) => {
                log_scope_update!("removing root scope {root}");
                state.scopes = TaskScopes::default();

                turbo_tasks.schedule_backend_foreground_job(
                    backend.create_backend_job(Job::RemoveFromScope(state.children.clone(), root)),
                );
            }
            TaskScopes::Inner(ref mut set, _) => {
                log_scope_update!("removing initial scope");
                let initial = backend.initial_scope;
                if set.remove(initial) {
                    self.remove_self_from_scope(&mut state, initial, backend, turbo_tasks);
                    let children = state.children.iter().copied().collect::<VecDeque<_>>();
                    drop(state);

                    if !children.is_empty() {
                        run_remove_from_scope_queue(children, initial, backend, turbo_tasks);
                    }
                }
            }
        }
    }

    fn make_root_scoped_internal<'a>(
        &self,
        mut state: RwLockWriteGuard<'a, TaskState>,
        backend: &MemoryBackend,
        turbo_tasks: &dyn TurboTasksBackendApi,
    ) -> Option<RwLockWriteGuard<'a, TaskState>> {
        if matches!(state.scopes, TaskScopes::Root(_)) {
            return Some(state);
        }
        let root_scope = backend.create_new_scope(0);
        // Set the root scope of the current task
        if let TaskScopes::Inner(set, _) = replace(&mut state.scopes, TaskScopes::Root(root_scope))
        {
            let scopes = set.into_counts().collect::<Vec<_>>();
            log_scope_update!(
                "new {root_scope} for {:?} as internal root scope (replacing {scopes:?})",
                self.ty
            );
            let mut active_counter = 0isize;
            let mut tasks = AutoSet::new();
            let mut scopes_to_add_as_parent = Vec::new();
            let mut scopes_to_remove_as_parent = Vec::new();
            for (scope_id, count) in scopes.iter() {
                backend.with_scope(*scope_id, |scope| {
                    // add the new root scope as child of old scopes
                    let mut state = scope.state.lock();
                    match count.cmp(&0) {
                        Ordering::Greater => {
                            if let Some(ScopeChildChangeEffect {
                                notify,
                                active,
                                parent,
                            }) = state.add_child_count(root_scope, *count as usize)
                            {
                                tasks.extend(notify);
                                if active {
                                    active_counter += 1;
                                }
                                if parent {
                                    scopes_to_add_as_parent.push(*scope_id);
                                }
                            }
                        }
                        Ordering::Less => {
                            if let Some(ScopeChildChangeEffect {
                                notify,
                                active,
                                parent,
                            }) = state.remove_child_count(root_scope, (-*count) as usize)
                            {
                                tasks.extend(notify);
                                if active {
                                    active_counter -= 1;
                                }
                                if parent {
                                    scopes_to_remove_as_parent.push(*scope_id);
                                }
                            }
                        }
                        _ => {}
                    }
                });
            }
            if !tasks.is_empty() {
                turbo_tasks.schedule_notify_tasks_set(&tasks);
            }
            backend.with_scope(root_scope, |root_scope| {
                for parent in scopes_to_add_as_parent {
                    root_scope.add_parent(parent, backend);
                }
                for parent in scopes_to_remove_as_parent {
                    root_scope.remove_parent(parent, backend);
                }
            });

            // We collected how often the new root scope is considered as active by the old
            // scopes and increase the active counter by that.
            match active_counter.cmp(&0) {
                Ordering::Greater => {
                    backend.increase_scope_active_by(
                        root_scope,
                        active_counter as usize,
                        turbo_tasks,
                    );
                }
                Ordering::Less => {
                    backend.decrease_scope_active_by(
                        root_scope,
                        (-active_counter) as usize,
                        turbo_tasks,
                    );
                }
                _ => {}
            }

            // add self to new root scope
            let schedule_self =
                self.add_self_to_new_scope(&mut state, root_scope, backend, turbo_tasks);

            // remove self from old scopes
            for (scope, count) in scopes.iter() {
                if *count > 0 {
                    self.remove_self_from_scope(&mut state, *scope, backend, turbo_tasks);
                }
            }

            if !state.children.is_empty() || schedule_self {
                let children = state.children.clone();

                drop(state);

                // Add children to new root scope
                for child in children.iter() {
                    backend.with_task(*child, |child| {
                        child.add_to_scope_internal(root_scope, true, backend, turbo_tasks);
                    })
                }

                // Potentially schedule itself, when root scope is active and task is dirty
                // I think that will never happen since it should already be scheduled by the
                // old scopes. Anyway let just do it to be safe:
                if schedule_self {
                    turbo_tasks.schedule(self.id);
                }

                // Remove children from old scopes
                turbo_tasks.schedule_backend_foreground_job(backend.create_backend_job(
                    Job::RemoveFromScopes(children, scopes.into_iter().map(|(id, _)| id).collect()),
                ));
                None
            } else {
                Some(state)
            }
        } else {
            unreachable!()
        }
    }

    pub(crate) fn add_dependency_to_current(dep: TaskDependency) {
        DEPENDENCIES_TO_TRACK.with(|list| {
            let mut list = list.borrow_mut();
            list.insert(dep);
        })
    }

    pub(crate) fn execute(&self, tt: &dyn TurboTasksBackendApi) -> NativeTaskFuture {
        match &self.ty {
            TaskType::Root(bound_fn) => bound_fn(),
            TaskType::Once(mutex) => {
                let future = mutex.lock().take().expect("Task can only be executed once");
                // let task = self.clone();
                Box::pin(future)
            }
            TaskType::Native(_, bound_fn) => bound_fn(),
            TaskType::ResolveNative(ref native_fn) => {
                let native_fn = *native_fn;
                let inputs = self.inputs.clone();
                let tt = tt.pin();
                Box::pin(PersistentTaskType::run_resolve_native(
                    native_fn, inputs, tt,
                ))
            }
            TaskType::ResolveTrait(trait_type, name) => {
                let trait_type = *trait_type;
                let name = name.clone();
                let inputs = self.inputs.clone();
                let tt = tt.pin();
                Box::pin(PersistentTaskType::run_resolve_trait(
                    trait_type, name, inputs, tt,
                ))
            }
        }
    }

    /// Get an [Invalidator] that can be used to invalidate the current [Task]
    /// based on external events.
    pub fn get_invalidator() -> Invalidator {
        get_invalidator()
    }

    /// Called by the [Invalidator]. Invalidate the [Task]. When the task is
    /// active it will be scheduled for execution.
    pub(crate) fn invalidate(
        &self,
        backend: &MemoryBackend,
        turbo_tasks: &dyn TurboTasksBackendApi,
    ) {
        self.make_dirty(backend, turbo_tasks)
    }

    /// Access to the output cell.
    pub(crate) fn with_output_mut<T>(&self, func: impl FnOnce(&mut Output) -> T) -> T {
        let mut state = self.state.write();
        func(&mut state.output)
    }

    /// Access to a cell.
    pub(crate) fn with_cell_mut<T>(&self, index: CellId, func: impl FnOnce(&mut Cell) -> T) -> T {
        let mut state = self.state.write();
        let list = state.cells.entry(index.type_id).or_default();
        let i = index.index as usize;
        if list.len() <= i {
            list.resize_with(i + 1, Default::default);
        }
        func(&mut list[i])
    }

    /// Access to a cell.
    pub(crate) fn with_cell<T>(&self, index: CellId, func: impl FnOnce(&Cell) -> T) -> T {
        let state = self.state.read();
        if let Some(list) = state.cells.get(&index.type_id) {
            if let Some(cell) = list.get(index.index as usize) {
                return func(cell);
            }
        }
        func(&Default::default())
    }

    /// For testing purposes
    pub fn reset_executions(&self) {
        let mut state = self.state.write();
        if state.executions > 1 {
            state.executions = 1;
        }
    }

    pub fn is_pending(&self) -> bool {
        let state = self.state.read();
        state.state_type != TaskStateType::Done
    }

    pub fn reset_stats(&self) {
        let mut state = self.state.write();
        state.executions = 0;
        state.total_duration = Duration::ZERO;
        state.last_duration = Duration::ZERO;
    }

    pub fn get_stats_info(&self, backend: &MemoryBackend) -> TaskStatsInfo {
        let state = self.state.read();
        TaskStatsInfo {
            total_duration: state.total_duration,
            last_duration: state.last_duration,
            executions: state.executions,
            root_scoped: matches!(state.scopes, TaskScopes::Root(_)),
            child_scopes: match state.scopes {
                TaskScopes::Root(_) => 1,
                TaskScopes::Inner(ref list, _) => list.len(),
            },
            active: state
                .scopes
                .iter()
                .any(|scope| backend.with_scope(scope, |scope| scope.state.lock().is_active())),
        }
    }

    pub fn get_stats_type(self: &Task) -> stats::TaskType {
        match &self.ty {
            TaskType::Root(_) => stats::TaskType::Root(self.id),
            TaskType::Once(_) => stats::TaskType::Once(self.id),
            TaskType::Native(f, _) => stats::TaskType::Native(*f),
            TaskType::ResolveNative(f) => stats::TaskType::ResolveNative(*f),
            TaskType::ResolveTrait(t, n) => stats::TaskType::ResolveTrait(*t, n.to_string()),
        }
    }

    pub fn get_stats_references(&self) -> StatsReferences {
        let mut refs = Vec::new();
        let mut scope_refs = Vec::new();
        {
            let state = self.state.read();
            for child in state.children.iter() {
                refs.push((stats::ReferenceType::Child, *child));
            }
        }
        {
            let execution_data = self.execution_data.lock();
            for dep in execution_data.dependencies.iter() {
                match dep {
                    TaskDependency::TaskOutput(task) | TaskDependency::TaskCell(task, _) => {
                        refs.push((stats::ReferenceType::Dependency, *task))
                    }
                    TaskDependency::ScopeChildren(scope)
                    | TaskDependency::ScopeCollectibles(scope, _) => {
                        scope_refs.push((stats::ReferenceType::Dependency, *scope))
                    }
                }
            }
        }
        {
            for input in self.inputs.iter() {
                if let Some(task) = input.get_task_id() {
                    refs.push((stats::ReferenceType::Input, task));
                }
            }
        }
        StatsReferences {
            tasks: refs,
            scopes: scope_refs,
        }
    }

    fn state_string(state: &TaskState) -> String {
        let mut state_str = match state.state_type {
            Scheduled => "scheduled".to_string(),
            InProgress => "in progress".to_string(),
            InProgressDirty => "in progress (dirty)".to_string(),
            Done => "done".to_string(),
            Dirty => "dirty".to_string(),
        };
        match state.scopes {
            TaskScopes::Root(root) => {
                write!(state_str, " (root scope {})", root).unwrap();
            }
            TaskScopes::Inner(ref list, change_counter) => {
                if !list.is_empty() || change_counter > 0 {
                    write!(state_str, " (scopes").unwrap();
                    for scope in list.iter() {
                        write!(state_str, " {}", *scope).unwrap();
                    }
                    if change_counter > 0 {
                        write!(state_str, " {change_counter} accumulated changes").unwrap();
                    }
                    write!(state_str, ")").unwrap();
                }
            }
        }
        state_str
    }

    pub(crate) fn connect_child(
        &self,
        child_id: TaskId,
        backend: &MemoryBackend,
        turbo_tasks: &dyn TurboTasksBackendApi,
    ) {
        let mut state = self.state.write();
        if state.children.insert(child_id) {
            let scopes = state.scopes.clone();
            drop(state);

            backend.with_task(child_id, |child| {
                for scope in scopes.iter() {
                    #[cfg(not(feature = "report_expensive"))]
                    {
                        child.add_to_scope_internal(scope, false, backend, turbo_tasks);
                    }
                    #[cfg(feature = "report_expensive")]
                    {
                        use std::time::Instant;

                        use turbo_tasks::util::FormatDuration;

                        let start = Instant::now();
                        child.add_to_scope_internal(scope, false, backend, turbo_tasks);
                        let elapsed = start.elapsed();
                        if elapsed.as_millis() >= 10 {
                            println!(
                                "add_to_scope {scope} took {}: {:?}",
                                FormatDuration(elapsed),
                                child
                            );
                        }
                    }
                }
            });
        }
    }

    fn ensure_root_scoped<'a>(
        &'a self,
        mut state: RwLockWriteGuard<'a, TaskState>,
        backend: &MemoryBackend,
        turbo_tasks: &dyn TurboTasksBackendApi,
    ) -> RwLockWriteGuard<'a, TaskState> {
        while !state.scopes.is_root() {
            #[cfg(not(feature = "report_expensive"))]
            let result = self.make_root_scoped_internal(state, backend, turbo_tasks);
            #[cfg(feature = "report_expensive")]
            let result = {
                use std::time::Instant;

                use turbo_tasks::util::FormatDuration;

                let start = Instant::now();
                let result = self.make_root_scoped_internal(state, backend, turbo_tasks);
                let elapsed = start.elapsed();
                if elapsed.as_millis() >= 10 {
                    println!(
                        "make_root_scoped took {}: {:?}",
                        FormatDuration(elapsed),
                        self
                    );
                }
                result
            };
            if let Some(s) = result {
                state = s;
                break;
            } else {
                // We need to acquire a new lock and everything might have changed in between
                state = self.state.write();
                continue;
            }
        }
        state
    }

    pub(crate) fn get_or_wait_output<T, F: FnOnce(&mut Output) -> Result<T>>(
        &self,
        strongly_consistent: bool,
        func: F,
        backend: &MemoryBackend,
        turbo_tasks: &dyn TurboTasksBackendApi,
    ) -> Result<Result<T, EventListener>> {
        let mut state = self.state.write();
        if strongly_consistent {
            state = self.ensure_root_scoped(state, backend, turbo_tasks);
            // We need to wait for all foreground jobs to be finished as there could be
            // ongoing add_to_scope jobs that need to be finished before reading
            // from scopes
            if let Err(listener) = turbo_tasks.try_foreground_done() {
                return Ok(Err(listener));
            }
            if let TaskScopes::Root(root) = state.scopes {
                if let Some(listener) = backend.with_scope(root, |scope| {
                    if let Some(listener) = scope.has_unfinished_tasks() {
                        return Some(listener);
                    }
                    None
                }) {
                    return Ok(Err(listener));
                }
            } else {
                unreachable!()
            }
        }
        match state.state_type {
            Done => {
                let result = func(&mut state.output)?;
                drop(state);

                Ok(Ok(result))
            }
            Dirty | Scheduled | InProgress | InProgressDirty => {
                let listener = state.event.listen();
                drop(state);
                Ok(Err(listener))
            }
        }
    }

    pub(crate) fn try_read_task_collectibles(
        &self,
        reader: TaskId,
        trait_id: TraitTypeId,
        backend: &MemoryBackend,
        turbo_tasks: &dyn TurboTasksBackendApi,
    ) -> Result<Result<AutoSet<RawVc>, EventListener>> {
        let mut state = self.state.write();
        state = self.ensure_root_scoped(state, backend, turbo_tasks);
        // We need to wait for all foreground jobs to be finished as there could be
        // ongoing add_to_scope jobs that need to be finished before reading
        // from scopes
        if let Err(listener) = turbo_tasks.try_foreground_done() {
            return Ok(Err(listener));
        }
        if let TaskScopes::Root(scope_id) = state.scopes {
            backend.with_scope(scope_id, |scope| {
                if let Some(l) = scope.has_unfinished_tasks() {
                    return Ok(Err(l));
                }
                let set = scope.read_collectibles(scope_id, trait_id, reader, backend);
                Ok(Ok(set))
            })
        } else {
            panic!("It's not possible to read collectibles from a non-root scope")
        }
    }

    pub(crate) fn emit_collectible(
        &self,
        trait_type: TraitTypeId,
        collectible: RawVc,
        backend: &MemoryBackend,
        turbo_tasks: &dyn TurboTasksBackendApi,
    ) {
        let mut state = self.state.write();
        if state.collectibles.emit(trait_type, collectible) {
            let mut tasks = AutoSet::new();
            state
                .scopes
                .iter()
                .flat_map(|id| {
                    backend.with_scope(id, |scope| {
                        let mut state = scope.state.lock();
                        state.add_collectible(trait_type, collectible)
                    })
                })
                .for_each(|e| tasks.extend(e.notify));
            drop(state);
            turbo_tasks.schedule_notify_tasks_set(&tasks);
        }
    }

    pub(crate) fn unemit_collectible(
        &self,
        trait_type: TraitTypeId,
        collectible: RawVc,
        backend: &MemoryBackend,
        turbo_tasks: &dyn TurboTasksBackendApi,
    ) {
        let mut state = self.state.write();
        if state.collectibles.unemit(trait_type, collectible) {
            let mut tasks = AutoSet::new();
            state
                .scopes
                .iter()
                .flat_map(|id| {
                    backend.with_scope(id, |scope| {
                        let mut state = scope.state.lock();
                        state.remove_collectible(trait_type, collectible)
                    })
                })
                .for_each(|e| tasks.extend(e.notify));
            drop(state);
            turbo_tasks.schedule_notify_tasks_set(&tasks);
        }
    }
}

/// Heuristic to decide when to split off work in `run_add_to_scope_queue` and
/// `run_remove_from_scope_queue`.
const SPLIT_OFF_QUEUE_AT: usize = 100;

/// Adds a list of tasks and their children to a scope, recursively.
pub fn run_add_to_scope_queue(
    mut queue: VecDeque<(TaskId, usize)>,
    id: TaskScopeId,
    is_optimization_scope: bool,
    backend: &MemoryBackend,
    turbo_tasks: &dyn TurboTasksBackendApi,
) {
    while let Some((child, depth)) = queue.pop_front() {
        backend.with_task(child, |child| {
            child.add_to_scope_internal_shallow(
                id,
                is_optimization_scope,
                depth,
                backend,
                turbo_tasks,
                &mut queue,
            );
        });
        if queue.len() > SPLIT_OFF_QUEUE_AT {
            let split_off_queue = queue.split_off(SPLIT_OFF_QUEUE_AT);
            turbo_tasks.schedule_backend_foreground_job(backend.create_backend_job(
                Job::AddToScopeQueue(split_off_queue, id, is_optimization_scope),
            ));
        }
    }
}

/// Removes a list of tasks and their children from a scope, recursively.
pub fn run_remove_from_scope_queue(
    mut queue: VecDeque<TaskId>,
    id: TaskScopeId,
    backend: &MemoryBackend,
    turbo_tasks: &dyn TurboTasksBackendApi,
) {
    while let Some(child) = queue.pop_front() {
        backend.with_task(child, |child| {
            child.remove_from_scope_internal_shallow(id, backend, turbo_tasks, &mut queue);
        });
        if queue.len() > SPLIT_OFF_QUEUE_AT {
            let split_off_queue = queue.split_off(SPLIT_OFF_QUEUE_AT);

            turbo_tasks.schedule_backend_foreground_job(
                backend.create_backend_job(Job::RemoveFromScopeQueue(split_off_queue, id)),
            );
        }
    }
}

impl Display for Task {
    fn fmt(&self, f: &mut Formatter<'_>) -> fmt::Result {
        let state = self.state.read();
        write!(
            f,
            "Task({}, {})",
            self.get_description(),
            Task::state_string(&state)
        )
    }
}

impl Hash for Task {
    fn hash<H: std::hash::Hasher>(&self, state: &mut H) {
        Hash::hash(&(self as *const Task), state)
    }
}

impl PartialEq for Task {
    fn eq(&self, other: &Self) -> bool {
        std::ptr::eq(self, other)
    }
}

impl Eq for Task {}

pub struct TaskStatsInfo {
    pub total_duration: Duration,
    pub last_duration: Duration,
    pub executions: u32,
    pub root_scoped: bool,
    pub child_scopes: usize,
    pub active: bool,
}<|MERGE_RESOLUTION|>--- conflicted
+++ resolved
@@ -2,11 +2,7 @@
     borrow::Cow,
     cell::RefCell,
     cmp::Ordering,
-<<<<<<< HEAD
     collections::VecDeque,
-=======
-    collections::{HashMap, HashSet, VecDeque},
->>>>>>> 38121f2b
     fmt::{self, Debug, Display, Formatter, Write},
     future::Future,
     hash::Hash,
@@ -16,12 +12,8 @@
 };
 
 use anyhow::Result;
-<<<<<<< HEAD
-use auto_hash_map::AutoSet;
-use parking_lot::{RwLock, RwLockWriteGuard};
-=======
+use auto_hash_map::{AutoMap, AutoSet};
 use parking_lot::{Mutex, RwLock, RwLockWriteGuard};
->>>>>>> 38121f2b
 use tokio::task_local;
 use turbo_tasks::{
     backend::PersistentTaskType,
@@ -136,15 +128,7 @@
     /// might affect this task.
     ///
     /// This back-edge is [Cell] `dependent_tasks`, which is a weak edge.
-<<<<<<< HEAD
     dependencies: AutoSet<TaskDependency>,
-
-    /// Mappings from key or data type to cell index, to store the data in the
-    /// same cell again.
-    cell_mappings: CellMappings,
-=======
-    dependencies: HashSet<TaskDependency>,
->>>>>>> 38121f2b
 }
 
 impl Debug for Task {
@@ -175,8 +159,7 @@
     collectibles: MaybeCollectibles,
 
     output: Output,
-    // TODO use AutoMap here
-    cells: HashMap<ValueTypeId, Vec<Cell>>,
+    cells: AutoMap<ValueTypeId, Vec<Cell>>,
     event: Event,
 
     // Stats:
